--- conflicted
+++ resolved
@@ -5,6 +5,31 @@
  */
 
 package org.gluu.saml;
+
+import java.io.ByteArrayOutputStream;
+import java.io.IOException;
+import java.io.StringReader;
+import java.io.StringWriter;
+import java.net.URLEncoder;
+import java.security.Signature;
+import java.text.SimpleDateFormat;
+import java.util.Date;
+import java.util.TimeZone;
+import java.util.UUID;
+
+import javax.xml.bind.DatatypeConverter;
+import javax.xml.parsers.DocumentBuilder;
+import javax.xml.parsers.DocumentBuilderFactory;
+import javax.xml.parsers.ParserConfigurationException;
+import javax.xml.stream.XMLOutputFactory;
+import javax.xml.stream.XMLStreamException;
+import javax.xml.stream.XMLStreamWriter;
+import javax.xml.transform.OutputKeys;
+import javax.xml.transform.Transformer;
+import javax.xml.transform.TransformerException;
+import javax.xml.transform.TransformerFactory;
+import javax.xml.transform.dom.DOMSource;
+import javax.xml.transform.stream.StreamResult;
 
 import org.apache.commons.codec.binary.Base64;
 import org.apache.log4j.Logger;
@@ -25,30 +50,6 @@
 import org.xdi.zip.CompressionHelper;
 import org.xml.sax.InputSource;
 
-import javax.xml.bind.DatatypeConverter;
-import javax.xml.parsers.DocumentBuilder;
-import javax.xml.parsers.DocumentBuilderFactory;
-import javax.xml.parsers.ParserConfigurationException;
-import javax.xml.stream.XMLOutputFactory;
-import javax.xml.stream.XMLStreamException;
-import javax.xml.stream.XMLStreamWriter;
-import javax.xml.transform.OutputKeys;
-import javax.xml.transform.Transformer;
-import javax.xml.transform.TransformerException;
-import javax.xml.transform.TransformerFactory;
-import javax.xml.transform.dom.DOMSource;
-import javax.xml.transform.stream.StreamResult;
-import java.io.ByteArrayOutputStream;
-import java.io.IOException;
-import java.io.StringReader;
-import java.io.StringWriter;
-import java.net.URLEncoder;
-import java.security.Signature;
-import java.text.SimpleDateFormat;
-import java.util.Date;
-import java.util.TimeZone;
-import java.util.UUID;
-
 /**
  * Preapres SAML request
  *
@@ -56,9 +57,8 @@
  */
 public class AuthRequest {
 
-<<<<<<< HEAD
     private static final Logger log = Logger.getLogger(AuthRequest.class);
-    private static final SimpleDateFormat simpleDataFormat = new SimpleDateFormat("yyyy-MM-dd'T'HH:mm:ss'Z'");
+    private static final SimpleDateFormat simpleDataFormat = new SimpleDateFormat("yyyy-MM-dd'T'H:mm:ss");
 
     static {
         simpleDataFormat.setTimeZone(TimeZone.getTimeZone("UTC"));
@@ -86,6 +86,7 @@
         authnRequestElement.setAttribute("Version", "2.0");
         authnRequestElement.setAttribute("IssueInstant", this.issueInstant);
         authnRequestElement.setAttribute("ProtocolBinding", "urn:oasis:names:tc:SAML:2.0:bindings:HTTP-POST");
+        authnRequestElement.setAttribute("Destination", this.samlSettings.getIdpSsoTargetUrl());
         authnRequestElement.setAttribute("AssertionConsumerServiceURL", assertionConsumerServiceUrl);
 
         doc.appendChild(authnRequestElement);
@@ -93,7 +94,7 @@
         // Add AuthnRequest
         Element issuerElement = doc.createElementNS("urn:oasis:names:tc:SAML:2.0:assertion", "saml:Issuer");
         issuerElement.appendChild(doc.createTextNode(this.samlSettings.getIssuer()));
-    
+
         authnRequestElement.appendChild(issuerElement);
 
         // Add NameIDPolicy
@@ -144,105 +145,6 @@
 
         return new String(baos.toByteArray(), "UTF-8");
     }
-=======
-	private static final Logger log = Logger.getLogger(AuthRequest.class);
-	private static final SimpleDateFormat simpleDataFormat = new SimpleDateFormat("yyyy-MM-dd'T'H:mm:ss");
-
-
-
-	static {
-		simpleDataFormat.setTimeZone(TimeZone.getTimeZone("UTC"));
-	}
-
-	private String id;
-	private String issueInstant;
-	private SamlConfiguration samlSettings;
-
-	public AuthRequest(SamlConfiguration samlConfiguration) {
-		this.samlSettings = samlConfiguration;
-		this.id = "_" + UUID.randomUUID().toString();
-		this.issueInstant = simpleDataFormat.format(new Date());
-	}
-
-	public String getRequest(boolean useBase64, String assertionConsumerServiceUrl) throws ParserConfigurationException, XMLStreamException, IOException, TransformerException {
-		DocumentBuilderFactory docFactory = DocumentBuilderFactory.newInstance();
-		DocumentBuilder docBuilder = docFactory.newDocumentBuilder();
-
-		Document doc = docBuilder.newDocument();
-
-		// Add AuthnRequest
-		Element authnRequestElement = doc.createElementNS("urn:oasis:names:tc:SAML:2.0:protocol", "samlp:AuthnRequest");
-		authnRequestElement.setAttribute("ID", this.id);
-		authnRequestElement.setAttribute("Version", "2.0");
-		authnRequestElement.setAttribute("IssueInstant", this.issueInstant);
-		authnRequestElement.setAttribute("ProtocolBinding", "urn:oasis:names:tc:SAML:2.0:bindings:HTTP-POST");
-		authnRequestElement.setAttribute("Destination", this.samlSettings.getIdpSsoTargetUrl());
-		authnRequestElement.setAttribute("AssertionConsumerServiceURL", assertionConsumerServiceUrl);
-
-		doc.appendChild(authnRequestElement);
-
-		// Add AuthnRequest
-		Element issuerElement = doc.createElementNS("urn:oasis:names:tc:SAML:2.0:assertion", "saml:Issuer");
-		issuerElement.appendChild(doc.createTextNode(this.samlSettings.getIssuer()));
-
-		authnRequestElement.appendChild(issuerElement);
-
-		// Add NameIDPolicy
-		Element nameIDPolicyElement = doc.createElementNS("urn:oasis:names:tc:SAML:2.0:protocol", "samlp:NameIDPolicy");
-		nameIDPolicyElement.setAttribute("Format", this.samlSettings.getNameIdentifierFormat());
-		nameIDPolicyElement.setAttribute("AllowCreate", "true");
-
-		authnRequestElement.appendChild(nameIDPolicyElement);
-
-		if (this.samlSettings.isUseRequestedAuthnContext()) {
-			// Add RequestedAuthnContext
-			Element requestedAuthnContextElement = doc.createElementNS("urn:oasis:names:tc:SAML:2.0:protocol", "samlp:RequestedAuthnContext");
-			requestedAuthnContextElement.setAttribute("Comparison", "exact");
-
-			authnRequestElement.appendChild(requestedAuthnContextElement);
-
-			// Add AuthnContextClassRef
-			Element authnContextClassRefElement = doc.createElementNS("urn:oasis:names:tc:SAML:2.0:assertion", "saml:AuthnContextClassRef");
-			authnContextClassRefElement.appendChild(doc.createTextNode("urn:oasis:names:tc:SAML:2.0:ac:classes:PasswordProtectedTransport"));
-
-			requestedAuthnContextElement.appendChild(authnContextClassRefElement);
-		}
-
-		// Convert the content into xml
-		TransformerFactory transformerFactory = TransformerFactory.newInstance();
-		Transformer transformer = transformerFactory.newTransformer();
-		transformer.setOutputProperty(OutputKeys.OMIT_XML_DECLARATION, "yes");
-
-		DOMSource source = new DOMSource(doc);
-
-		ByteArrayOutputStream baos = new ByteArrayOutputStream();
-		StreamResult result = new StreamResult(baos);
-
-		transformer.transform(source, result);
-
-
-		if (log.isDebugEnabled()) {
-			log.debug("Genereated Saml Request " + new String(baos.toByteArray(), "UTF-8"));
-		}
-
-		if (useBase64) {
-			byte[] deflated = CompressionHelper.deflate(baos.toByteArray(), true);
-			String base64 = Base64.encodeBase64String(deflated);
-			String encoded = URLEncoder.encode(base64, "UTF-8");
-
-			return encoded;
-		}
-
-		return new String(baos.toByteArray(), "UTF-8");
-	}
-
-	public String getRequest(boolean useBase64) throws ParserConfigurationException, XMLStreamException, IOException, TransformerException {
-		return getRequest(useBase64, this.samlSettings.getAssertionConsumerServiceUrl());
-	}
-
-	public String getStreamedRequest(boolean useBase64) throws XMLStreamException, IOException {
-		ByteArrayOutputStream baos = new ByteArrayOutputStream();
->>>>>>> 59ed6c95
 
     public String getRequest(boolean useBase64) throws ParserConfigurationException, XMLStreamException, IOException, TransformerException {
         return getRequest(useBase64, this.samlSettings.getAssertionConsumerServiceUrl());
@@ -305,164 +207,164 @@
         return new String(baos.toByteArray(), "UTF-8");
     }
 
-	/**
-	 * This will generate the proper Redirect Query String as input for signing
-	 * @param SamlRequest
-	 * @param RelayState Optional
-	 * @return
-	 * @throws Exception
-	 */
-	private String genQueryString(String SamlRequest, String RelayState) throws Exception {
-		if (null == SamlRequest || null == this.samlSettings.getSigAlgUrl()) {
-			throw new Exception("SAMLRequest or sigAlgUrl cannot be null");
-		}
-
-		StringBuilder buf = new StringBuilder();
-		buf.append("SAMLRequest=").append(SamlRequest);
-		if (null != RelayState && 0 < RelayState.length()) buf.append("&RelayState=").append(URLEncoder.encode(RelayState, "UTF-8"));
-		buf.append("&SigAlg=").append(URLEncoder.encode(this.samlSettings.getSigAlgUrl(), "UTF-8").trim());
-
-		String bf = buf.toString();
-		if (log.isDebugEnabled()) {
-			log.debug("Generated Query: " + bf);
-		}
-		return bf;
-	}
-
-	/**
-	 * This will return just the signature from the query string based on SAML Redirect signature requirment.
-	 * @param SamlRequest
-	 * @param RelayState optional
-	 * @return
-	 * @throws Exception
-	 */
-	public String signRequest(String SamlRequest, String RelayState) throws Exception {
-
-		String queryString = genQueryString(SamlRequest, RelayState);
-		if(null != queryString && 0 < queryString.length()){
-			// text to bytes
-			byte[] data = queryString.getBytes();
-
-			// signature
-			Signature _sig = Signature.getInstance(this.samlSettings.getSigAlg());
-			_sig.initSign(this.samlSettings.getPrivateKey());
-			_sig.update(data);
-			byte[] signatureBytes = _sig.sign();
-
-			String b64 = org.opensaml.xml.util.Base64.encodeBytes(signatureBytes, org.opensaml.xml.util.Base64.DONT_BREAK_LINES);
-			return b64;
-		}else {
-			return null;
-		}
-	}
-
-	/**
-	 * This will generate the Redirect Query String Params with the signature that you can append to your IDP sso URL.
-	 * @param assertionConsumerServiceUrl
-	 * @param RelayState optional
-	 * @return
-	 * @throws Exception
-	 */
-	public String getRedirectRequestSignedQueryParams(String assertionConsumerServiceUrl, String RelayState) throws Exception {
-		String SamlRequest = getRequest(true, assertionConsumerServiceUrl);
-		String b64 = signRequest(SamlRequest, RelayState);
-		String qry = genQueryString(SamlRequest, RelayState);
-		String ret = qry+"&Signature="+ URLEncoder.encode(b64, "UTF-8").trim();
-		return ret;
-	}
-
-	public boolean verifyRedirectSignature(String SamlRequest, String RelayState, String sig) throws Exception {
-		byte[] v = DatatypeConverter.parseBase64Binary(sig);
-		String queryString = genQueryString(SamlRequest, RelayState);
-
-		Signature _sig = Signature.getInstance(this.samlSettings.getSigAlg());
-		_sig.initVerify(this.samlSettings.getCertificate().getPublicKey());
-		_sig.update(queryString.getBytes());
-		return _sig.verify(v);
-	}
-
-
-	/**
-	 * This will generate an Enveloped Digital Signature xml String that you can use for
-	 * a POST SAML AuthnRequest.
-	 * @param assertionConsumerServiceUrl
-	 * @param RelayState optional
-	 * @return
-	 * @throws WSSecurityException
-	 * @throws SecurityException
-	 * @throws MarshallingException
-	 * @throws org.opensaml.xml.signature.SignatureException
-	 * @throws IOException
-	 * @throws TransformerException
-	 * @throws XMLStreamException
-	 * @throws ParserConfigurationException
-	 */
-	public String getEnvelopedSignatureRequest(String assertionConsumerServiceUrl, String RelayState) throws WSSecurityException, SecurityException, MarshallingException, org.opensaml.xml.signature.SignatureException, IOException, TransformerException, XMLStreamException, ParserConfigurationException {
-		String samlRequest = getRequest(false, assertionConsumerServiceUrl);
-		AuthnRequest authReq = (AuthnRequest) string2XMLObject(samlRequest);
-
-		Credential credential = this.samlSettings.getCredential();
-		org.opensaml.xml.signature.Signature signature = (org.opensaml.xml.signature.Signature) Configuration.getBuilderFactory().getBuilder(org.opensaml.xml.signature.Signature.DEFAULT_ELEMENT_NAME)
-				.buildObject(org.opensaml.xml.signature.Signature.DEFAULT_ELEMENT_NAME);
-		signature.setSigningCredential(credential);
-		signature.setSignatureAlgorithm(this.samlSettings.getSigAlgUrl());
-		signature.setCanonicalizationAlgorithm(SignatureConstants.ALGO_ID_C14N_EXCL_OMIT_COMMENTS);
-
-		SecurityConfiguration secConfig = Configuration.getGlobalSecurityConfiguration();
-		SecurityHelper.prepareSignatureParams(signature, credential, secConfig, null);
-		authReq.setSignature(signature);
-		Configuration.getMarshallerFactory().getMarshaller(authReq).marshall(authReq);
-		Signer.signObject(signature);
-
-		String signedRequest = convertDocumentToString(authReq.getDOM().getOwnerDocument());
-		log.info("\n\n**************************\nSigned Post AuthnRequest:\n" + signedRequest + "\n**************************\n\n");
-
-		return signedRequest;
-	}
-	static protected XMLObject string2XMLObject(String val) throws WSSecurityException {
-		Document eaRequest = convertStringToDocument(val);
-		Element ar = eaRequest.getDocumentElement();
-		if (null != ar)
-			log.debug("AuthnRequest: \n" + convertDocumentToString(ar.getOwnerDocument()));
-		else
-			log.error("XML Object element is null!");
-		return OpenSAMLUtil.fromDom(ar);
-	}
-	static protected String convertDocumentToString(Document doc) {
-		TransformerFactory tf = TransformerFactory.newInstance();
-		Transformer transformer;
-		try {
-			transformer = tf.newTransformer();
-			// below code to remove XML declaration
-			transformer.setOutputProperty(OutputKeys.OMIT_XML_DECLARATION, "yes");
-			StringWriter writer = new StringWriter();
-			transformer.transform(new DOMSource(doc), new StreamResult(writer));
-			String output = writer.getBuffer().toString();
-			return output;
-		} catch (TransformerException e) {
-			e.printStackTrace();
-		}
-
-		return null;
-	}
-
-	static protected Document convertStringToDocument(String xmlStr) {
-		DocumentBuilderFactory factory = DocumentBuilderFactory.newInstance();
-		DocumentBuilder builder;
-
-		try {
-			factory.setNamespaceAware(true);
-			builder = factory.newDocumentBuilder();
-			Document doc = builder.parse(new InputSource(new StringReader(xmlStr)));
-			return doc;
-		} catch (Exception e) {
-			e.printStackTrace();
-		}
-		return null;
-	}
-	static protected String b64compressed(boolean compress, byte[] val) throws IOException {
-		if(compress) val = CompressionHelper.deflate(val, true);
-		String base64 = Base64.encodeBase64String(val);
-		return base64;
-	}
+    /**
+     * This will generate the proper Redirect Query String as input for signing
+     * @param SamlRequest
+     * @param RelayState Optional
+     * @return
+     * @throws Exception
+     */
+    private String genQueryString(String SamlRequest, String RelayState) throws Exception {
+        if (null == SamlRequest || null == this.samlSettings.getSigAlgUrl()) {
+            throw new Exception("SAMLRequest or sigAlgUrl cannot be null");
+        }
+
+        StringBuilder buf = new StringBuilder();
+        buf.append("SAMLRequest=").append(SamlRequest);
+        if (null != RelayState && 0 < RelayState.length()) buf.append("&RelayState=").append(URLEncoder.encode(RelayState, "UTF-8"));
+        buf.append("&SigAlg=").append(URLEncoder.encode(this.samlSettings.getSigAlgUrl(), "UTF-8").trim());
+
+        String bf = buf.toString();
+        if (log.isDebugEnabled()) {
+            log.debug("Generated Query: " + bf);
+        }
+        return bf;
+    }
+
+    /**
+     * This will return just the signature from the query string based on SAML Redirect signature requirment.
+     * @param SamlRequest
+     * @param RelayState optional
+     * @return
+     * @throws Exception
+     */
+    public String signRequest(String SamlRequest, String RelayState) throws Exception {
+
+        String queryString = genQueryString(SamlRequest, RelayState);
+        if(null != queryString && 0 < queryString.length()){
+            // text to bytes
+            byte[] data = queryString.getBytes();
+
+            // signature
+            Signature _sig = Signature.getInstance(this.samlSettings.getSigAlg());
+            _sig.initSign(this.samlSettings.getPrivateKey());
+            _sig.update(data);
+            byte[] signatureBytes = _sig.sign();
+
+            String b64 = org.opensaml.xml.util.Base64.encodeBytes(signatureBytes, org.opensaml.xml.util.Base64.DONT_BREAK_LINES);
+            return b64;
+        }else {
+            return null;
+        }
+    }
+
+    /**
+     * This will generate the Redirect Query String Params with the signature that you can append to your IDP sso URL.
+     * @param assertionConsumerServiceUrl
+     * @param RelayState optional
+     * @return
+     * @throws Exception
+     */
+    public String getRedirectRequestSignedQueryParams(String assertionConsumerServiceUrl, String RelayState) throws Exception {
+        String SamlRequest = getRequest(true, assertionConsumerServiceUrl);
+        String b64 = signRequest(SamlRequest, RelayState);
+        String qry = genQueryString(SamlRequest, RelayState);
+        String ret = qry+"&Signature="+ URLEncoder.encode(b64, "UTF-8").trim();
+        return ret;
+    }
+
+    public boolean verifyRedirectSignature(String SamlRequest, String RelayState, String sig) throws Exception {
+        byte[] v = DatatypeConverter.parseBase64Binary(sig);
+        String queryString = genQueryString(SamlRequest, RelayState);
+
+        Signature _sig = Signature.getInstance(this.samlSettings.getSigAlg());
+        _sig.initVerify(this.samlSettings.getCertificate().getPublicKey());
+        _sig.update(queryString.getBytes());
+        return _sig.verify(v);
+    }
+
+
+    /**
+     * This will generate an Enveloped Digital Signature xml String that you can use for
+     * a POST SAML AuthnRequest.
+     * @param assertionConsumerServiceUrl
+     * @param RelayState optional
+     * @return
+     * @throws WSSecurityException
+     * @throws SecurityException
+     * @throws MarshallingException
+     * @throws org.opensaml.xml.signature.SignatureException
+     * @throws IOException
+     * @throws TransformerException
+     * @throws XMLStreamException
+     * @throws ParserConfigurationException
+     */
+    public String getEnvelopedSignatureRequest(String assertionConsumerServiceUrl, String RelayState) throws WSSecurityException, SecurityException, MarshallingException, org.opensaml.xml.signature.SignatureException, IOException, TransformerException, XMLStreamException, ParserConfigurationException {
+        String samlRequest = getRequest(false, assertionConsumerServiceUrl);
+        AuthnRequest authReq = (AuthnRequest) string2XMLObject(samlRequest);
+
+        Credential credential = this.samlSettings.getCredential();
+        org.opensaml.xml.signature.Signature signature = (org.opensaml.xml.signature.Signature) Configuration.getBuilderFactory().getBuilder(org.opensaml.xml.signature.Signature.DEFAULT_ELEMENT_NAME)
+                .buildObject(org.opensaml.xml.signature.Signature.DEFAULT_ELEMENT_NAME);
+        signature.setSigningCredential(credential);
+        signature.setSignatureAlgorithm(this.samlSettings.getSigAlgUrl());
+        signature.setCanonicalizationAlgorithm(SignatureConstants.ALGO_ID_C14N_EXCL_OMIT_COMMENTS);
+
+        SecurityConfiguration secConfig = Configuration.getGlobalSecurityConfiguration();
+        SecurityHelper.prepareSignatureParams(signature, credential, secConfig, null);
+        authReq.setSignature(signature);
+        Configuration.getMarshallerFactory().getMarshaller(authReq).marshall(authReq);
+        Signer.signObject(signature);
+
+        String signedRequest = convertDocumentToString(authReq.getDOM().getOwnerDocument());
+        log.info("\n\n**************************\nSigned Post AuthnRequest:\n" + signedRequest + "\n**************************\n\n");
+
+        return signedRequest;
+    }
+    static protected XMLObject string2XMLObject(String val) throws WSSecurityException {
+        Document eaRequest = convertStringToDocument(val);
+        Element ar = eaRequest.getDocumentElement();
+        if (null != ar)
+            log.debug("AuthnRequest: \n" + convertDocumentToString(ar.getOwnerDocument()));
+        else
+            log.error("XML Object element is null!");
+        return OpenSAMLUtil.fromDom(ar);
+    }
+    static protected String convertDocumentToString(Document doc) {
+        TransformerFactory tf = TransformerFactory.newInstance();
+        Transformer transformer;
+        try {
+            transformer = tf.newTransformer();
+            // below code to remove XML declaration
+            transformer.setOutputProperty(OutputKeys.OMIT_XML_DECLARATION, "yes");
+            StringWriter writer = new StringWriter();
+            transformer.transform(new DOMSource(doc), new StreamResult(writer));
+            String output = writer.getBuffer().toString();
+            return output;
+        } catch (TransformerException e) {
+            e.printStackTrace();
+        }
+
+        return null;
+    }
+
+    static protected Document convertStringToDocument(String xmlStr) {
+        DocumentBuilderFactory factory = DocumentBuilderFactory.newInstance();
+        DocumentBuilder builder;
+
+        try {
+            factory.setNamespaceAware(true);
+            builder = factory.newDocumentBuilder();
+            Document doc = builder.parse(new InputSource(new StringReader(xmlStr)));
+            return doc;
+        } catch (Exception e) {
+            e.printStackTrace();
+        }
+        return null;
+    }
+    static protected String b64compressed(boolean compress, byte[] val) throws IOException {
+        if(compress) val = CompressionHelper.deflate(val, true);
+        String base64 = Base64.encodeBase64String(val);
+        return base64;
+    }
 }