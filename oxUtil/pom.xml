--- conflicted
+++ resolved
@@ -1,100 +1,96 @@
-<project xmlns="http://maven.apache.org/POM/4.0.0" xmlns:xsi="http://www.w3.org/2001/XMLSchema-instance"
-	xsi:schemaLocation="http://maven.apache.org/POM/4.0.0 http://maven.apache.org/xsd/maven-4.0.0.xsd">
-
-	<modelVersion>4.0.0</modelVersion>
-	<artifactId>oxcore-util</artifactId>
-	<packaging>jar</packaging>
-	<name>oxUtil</name>
-
-	<parent>
-		<groupId>org.xdi</groupId>
-		<artifactId>oxcore</artifactId>
-<<<<<<< HEAD
-		<version>3.2.0-SNAPSHOT</version>
-=======
-		<version>3.1.2-SNAPSHOT</version>
->>>>>>> 6ff05961
-	</parent>
-
-	<dependencies>
-		<dependency>
-			<groupId>${project.groupId}</groupId>
-			<artifactId>oxcore-ldap-annotations</artifactId>
-			<version>${project.version}</version>
-		</dependency>
-		
-		<!-- Validation -->
-		<dependency>
-			<groupId>javax.persistence</groupId>
-			<artifactId>persistence-api</artifactId>
-			<version>1.0.2</version>
-		</dependency>
-
-		<!-- Logging -->
-		<dependency>
-			<groupId>org.apache.logging.log4j</groupId>
-			<artifactId>log4j-api</artifactId>
-		</dependency>
-		<dependency>
-			<groupId>org.apache.logging.log4j</groupId>
-			<artifactId>log4j-1.2-api</artifactId>
-		</dependency>
-		<dependency>
-			<groupId>org.slf4j</groupId>
-			<artifactId>slf4j-api</artifactId>
-		</dependency>
-
-		<dependency>
-			<groupId>commons-codec</groupId>
-			<artifactId>commons-codec</artifactId>
-		</dependency>
-		<dependency>
-			<groupId>commons-configuration</groupId>
-			<artifactId>commons-configuration</artifactId>
-		</dependency>
-		<dependency>
-			<groupId>commons-io</groupId>
-			<artifactId>commons-io</artifactId>
-		</dependency>
-		<dependency>
-			<groupId>commons-httpclient</groupId>
-			<artifactId>commons-httpclient</artifactId>
-		</dependency>
-		<dependency>
-			<groupId>org.apache.commons</groupId>
-			<artifactId>commons-exec</artifactId>
-		</dependency>
-
-		<dependency>
-			<groupId>org.apache.httpcomponents</groupId>
-			<artifactId>httpcore</artifactId>
-		</dependency>
-		<dependency>
-			<groupId>org.apache.httpcomponents</groupId>
-			<artifactId>httpclient</artifactId>
-		</dependency>
-
-		<dependency>
-			<groupId>com.sun.faces</groupId>
-			<artifactId>jsf-api</artifactId>
-		</dependency>
-
-		<dependency>
-			<groupId>org.codehaus.jackson</groupId>
-			<artifactId>jackson-core-asl</artifactId>
-		</dependency>
-		<dependency>
-			<groupId>org.codehaus.jackson</groupId>
-			<artifactId>jackson-mapper-asl</artifactId>
-		</dependency>
-		<dependency>
-			<groupId>org.jboss.resteasy</groupId>
-			<artifactId>resteasy-jackson-provider</artifactId>
-		</dependency>
-		<dependency>
-			<groupId>javax.servlet</groupId>
-			<artifactId>javax.servlet-api</artifactId>
-		</dependency>
-	</dependencies>
-
+<project xmlns="http://maven.apache.org/POM/4.0.0" xmlns:xsi="http://www.w3.org/2001/XMLSchema-instance"
+	xsi:schemaLocation="http://maven.apache.org/POM/4.0.0 http://maven.apache.org/xsd/maven-4.0.0.xsd">
+
+	<modelVersion>4.0.0</modelVersion>
+	<artifactId>oxcore-util</artifactId>
+	<packaging>jar</packaging>
+	<name>oxUtil</name>
+
+	<parent>
+		<groupId>org.xdi</groupId>
+		<artifactId>oxcore</artifactId>
+		<version>3.1.2-SNAPSHOT</version>
+	</parent>
+
+	<dependencies>
+		<dependency>
+			<groupId>${project.groupId}</groupId>
+			<artifactId>oxcore-ldap-annotations</artifactId>
+			<version>${project.version}</version>
+		</dependency>
+		
+		<!-- Validation -->
+		<dependency>
+			<groupId>javax.persistence</groupId>
+			<artifactId>persistence-api</artifactId>
+			<version>1.0.2</version>
+		</dependency>
+
+		<!-- Logging -->
+		<dependency>
+			<groupId>org.apache.logging.log4j</groupId>
+			<artifactId>log4j-api</artifactId>
+		</dependency>
+		<dependency>
+			<groupId>org.apache.logging.log4j</groupId>
+			<artifactId>log4j-1.2-api</artifactId>
+		</dependency>
+		<dependency>
+			<groupId>org.slf4j</groupId>
+			<artifactId>slf4j-api</artifactId>
+		</dependency>
+
+		<dependency>
+			<groupId>commons-codec</groupId>
+			<artifactId>commons-codec</artifactId>
+		</dependency>
+		<dependency>
+			<groupId>commons-configuration</groupId>
+			<artifactId>commons-configuration</artifactId>
+		</dependency>
+		<dependency>
+			<groupId>commons-io</groupId>
+			<artifactId>commons-io</artifactId>
+		</dependency>
+		<dependency>
+			<groupId>commons-httpclient</groupId>
+			<artifactId>commons-httpclient</artifactId>
+		</dependency>
+		<dependency>
+			<groupId>org.apache.commons</groupId>
+			<artifactId>commons-exec</artifactId>
+		</dependency>
+
+		<dependency>
+			<groupId>org.apache.httpcomponents</groupId>
+			<artifactId>httpcore</artifactId>
+		</dependency>
+		<dependency>
+			<groupId>org.apache.httpcomponents</groupId>
+			<artifactId>httpclient</artifactId>
+		</dependency>
+
+		<dependency>
+			<groupId>com.sun.faces</groupId>
+			<artifactId>jsf-api</artifactId>
+		</dependency>
+
+		<dependency>
+			<groupId>org.codehaus.jackson</groupId>
+			<artifactId>jackson-core-asl</artifactId>
+		</dependency>
+		<dependency>
+			<groupId>org.codehaus.jackson</groupId>
+			<artifactId>jackson-mapper-asl</artifactId>
+		</dependency>
+		<dependency>
+			<groupId>org.jboss.resteasy</groupId>
+			<artifactId>resteasy-jackson-provider</artifactId>
+		</dependency>
+		<dependency>
+			<groupId>javax.servlet</groupId>
+			<artifactId>javax.servlet-api</artifactId>
+		</dependency>
+	</dependencies>
+
 </project>