--- conflicted
+++ resolved
@@ -4,11 +4,7 @@
     <groupId>org.xdi</groupId>
     <artifactId>oxcore</artifactId>
     <packaging>pom</packaging>
-<<<<<<< HEAD
-    <version>3.2.0-SNAPSHOT</version>
-=======
     <version>3.1.2-SNAPSHOT</version>
->>>>>>> 6ff05961
     <name>oxCore</name>
     <url>http://ox.gluu.org</url>
 
